--- conflicted
+++ resolved
@@ -2,9 +2,6 @@
 pub mod ristretto;
 pub mod elgamal;
 pub mod accounts;
-<<<<<<< HEAD
 pub mod util;
 pub use util::address::Address;
-=======
-pub mod transaction;
->>>>>>> 9acdba4c
+pub mod transaction;