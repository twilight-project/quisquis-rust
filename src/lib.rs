--- conflicted
+++ resolved
@@ -2,9 +2,6 @@
 pub mod ristretto;
 pub mod elgamal;
 pub mod accounts;
-<<<<<<< HEAD
 pub mod util;
 pub use util::address::Address;
-=======
-pub mod transaction;
->>>>>>> 7f16d84f
+pub mod transaction;