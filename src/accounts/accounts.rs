use curve25519_dalek::{
<<<<<<< HEAD
    ristretto::CompressedRistretto,
=======
>>>>>>> 9acdba4c
    scalar::Scalar
};
use crate::{
    keys::{PublicKey},
    ristretto::{
        RistrettoPublicKey
    },
    elgamal::{
        elgamal::ElGamalCommitment
    }
};
use rand::rngs::OsRng;


#[derive(Debug, Copy, Clone)]
pub struct Account {
    pub(crate) pk: RistrettoPublicKey,
    pub(crate) comm: ElGamalCommitment,
}

impl Account {
    // Private constructor
    fn set_account(pk: RistrettoPublicKey, comm: ElGamalCommitment) -> Account {
        Account {
            pk: pk,
            comm: comm,
        }
    }

    /// generate_account creates a new account
    /// returns PublicKey, SecretKey and a Commitment with 0 balance
	pub fn generate_account(pk: RistrettoPublicKey) -> Account  {
        
        // lets get a random scalar
        let comm_scalar = Scalar::random(&mut OsRng);

        // lets generate a new commitment using pubkey
        let comm = ElGamalCommitment::generate_commitment(&pk, comm_scalar, 0);

        let account = Account::set_account(pk, comm);

        return account
    }
    /// Verifies the account balance stored in commitment
    /// Verifies the Private key and balance passed as input
    pub fn verify_account (self: &Self, sk: &RistrettoSecretKey, bl: i64)-> bool {
        self.pk.verify_keypair(sk) && self.comm.verify_commitment(sk,bl) 
    }

    /// Decrypts the account balance and returns G*bl. Discrete log should be solved to extract bl 
    /// The function shall be used with extreme caution. Ensure that account is verifiable before calling this method
    pub fn decrypt_account_balance (self: &Self, sk: &RistrettoSecretKey, bl: i64)-> Result<CompressedRistretto, &'static str> {
        if self.verify_account(sk,bl) {
            Ok(self.comm.decommit(sk))
        }
        else{
            Err("Invalid Account")
        }
    }


    // update_account updates an account by creating pk' and comm' with 0 balance
    // returns acc'(pk', comm')
    pub fn update_account(a: Account, bl: i64, update_key_scalar: Scalar, generate_commitment_scalar: Scalar) -> Account {

        // lets first update the pk
        let updated_pk = RistrettoPublicKey::update_public_key(&a.pk, update_key_scalar);

        // lets update the commitment
        let new_comm = ElGamalCommitment::generate_commitment(&a.pk, generate_commitment_scalar, bl);

        // lets add old and new commitments
        let updated_comm = ElGamalCommitment::add_commitments(&new_comm, &a.comm);

        Account::set_account(updated_pk, updated_comm)
    }

    // create_delta_account creates account delta
    // takes account, vector bl (updated balance), rscalar
    // returns Account Delta
    pub fn create_delta_account(a: Account, bl: i64, rscalar: Scalar) -> Account {

        // lets generate commitment on v for delta using Pk and r'
        let comm_delta = ElGamalCommitment::generate_commitment(&a.pk, rscalar, bl);

        Account::set_account(a.pk, comm_delta)
    }

    // create_epsilon_account creates account delta
    // takes vector bl (updated balance), rscalar and base_pair generated with fixed-g
    // returns Account Epsilon
    pub fn create_epsilon_account(bl: i64, rscalar: Scalar, base_pk: RistrettoPublicKey) -> Account {

        // lets generate commitment on v for epsilon using GP and r
        let comm_epsilon = ElGamalCommitment::generate_commitment(&base_pk, rscalar, bl);

        Account::set_account(base_pk, comm_epsilon)
    }

    // update_delta_account takes updated_account and delta_account, multiplies their commitments
    // returns updated delta account
    pub fn update_delta_account(updated_account: Account, delta_account: Account) ->  Result<Account, &'static str> {

        if updated_account.pk.gr == delta_account.pk.gr && updated_account.pk.grsk == delta_account.pk.grsk {
            let new_comm = ElGamalCommitment::add_commitments(&updated_account.comm, &delta_account.comm);
            let updated_delta_account = Account::set_account(updated_account.pk, new_comm);
            Ok(updated_delta_account)
        }else{
            Err("pks are not equal")
        }
    }
<<<<<<< HEAD
}

// ------------------------------------------------------------------------
// Tests
// ------------------------------------------------------------------------

#[cfg(test)]
mod test {
    use super::*;
    use rand::rngs::OsRng;
    #[test]
    fn verify_account_test(){
        let sk: RistrettoSecretKey = SecretKey::random(&mut OsRng);
        let pk = RistrettoPublicKey::from_secret_key(&sk, &mut OsRng);
        //generate a Zero balance account
        let acc = Account::generate_account(pk);

        let updated_keys_scalar = Scalar::random(&mut OsRng);

        // lets get a random scalar
        let comm_scalar = Scalar::random(&mut OsRng);

        let updated_account = Account::update_account(acc, 16, updated_keys_scalar, comm_scalar);
     
        assert!(updated_account.verify_account(&sk, 16), "Invalid Account or Invalid Secret Key");
    }

    #[test]
    fn decrypt_account_test(){
        let sk: RistrettoSecretKey = SecretKey::random(&mut OsRng);
        let pk = RistrettoPublicKey::from_secret_key(&sk, &mut OsRng);
        //generate a Zero balance account
        let acc = Account::generate_account(pk);

        let updated_keys_scalar = Scalar::random(&mut OsRng);

        // lets get a random scalar
        let comm_scalar = Scalar::random(&mut OsRng);

        let updated_account = Account::update_account(acc, 16, updated_keys_scalar, comm_scalar);

        let bl_scalar = Scalar::from(16 as u64);
        assert_eq!(updated_account.decrypt_account_balance(&sk, 16).unwrap(), (&bl_scalar * &RISTRETTO_BASEPOINT_TABLE).compress());
    }
}
=======

    // verify_delta_update verifies if account delta was updated correctly
    pub fn verify_delta_update(updated_delta_account: Account, delta_account: Account, updated_input_account: Account) -> bool {

        if updated_delta_account.pk.gr == delta_account.pk.gr && updated_delta_account.pk.gr == updated_input_account.pk.gr && delta_account.pk.gr == updated_input_account.pk.gr {
            if updated_delta_account.pk.grsk == delta_account.pk.grsk && updated_delta_account.pk.grsk == updated_input_account.pk.grsk && delta_account.pk.grsk == updated_input_account.pk.grsk {
                
                // lets add delta_account and updated_input_account commitments
                let added_comm = ElGamalCommitment::add_commitments(&delta_account.comm, &updated_input_account.comm);
                if added_comm == updated_delta_account.comm {
                    return true
                }
            }
        }
        return false
    }
}

impl PartialEq for Account {
    fn eq(&self, other: &Account) -> bool {
        // Although this is slower than `self.compressed == other.compressed`, expanded point comparison is an equal
        // time comparision
        self.pk == other.pk && self.comm == other.comm
    }
}

impl Eq for Account {}
>>>>>>> 9acdba4c
<|MERGE_RESOLUTION|>--- conflicted
+++ resolved
@@ -1,8 +1,5 @@
 use curve25519_dalek::{
-<<<<<<< HEAD
     ristretto::CompressedRistretto,
-=======
->>>>>>> 9acdba4c
     scalar::Scalar
 };
 use crate::{
@@ -114,7 +111,6 @@
             Err("pks are not equal")
         }
     }
-<<<<<<< HEAD
 }
 
 // ------------------------------------------------------------------------
@@ -160,7 +156,6 @@
         assert_eq!(updated_account.decrypt_account_balance(&sk, 16).unwrap(), (&bl_scalar * &RISTRETTO_BASEPOINT_TABLE).compress());
     }
 }
-=======
 
     // verify_delta_update verifies if account delta was updated correctly
     pub fn verify_delta_update(updated_delta_account: Account, delta_account: Account, updated_input_account: Account) -> bool {
@@ -187,5 +182,4 @@
     }
 }
 
-impl Eq for Account {}
->>>>>>> 9acdba4c
+impl Eq for Account {}