--- conflicted
+++ resolved
@@ -65,7 +65,6 @@
         ElGamalCommitment::set_commitment(c.compress(), d.compress())
     }
 
-<<<<<<< HEAD
     /// Verifies the commitment of balance for specific SecretKey 
     pub fn verify_commitment(self: &Self, pr: &RistrettoSecretKey, bl: i64)-> bool{
        let bl_scalar = Scalar::from(bl as u64); 
@@ -95,8 +94,6 @@
         assert!(comm.verify_commitment(&sk,16), "Invalid Commitment");
     }
 }
-=======
-}
 
 // ------- ElGamalCommitment Partial Eq, Eq ------- //
 
@@ -106,5 +103,4 @@
     }
 }
 
-impl Eq for ElGamalCommitment {}
->>>>>>> 7f16d84f
+impl Eq for ElGamalCommitment {}