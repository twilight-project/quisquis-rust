<<<<<<< HEAD
# Quisquis

This library is a pure-rust implementation of the [Quisquis Protocol](#https://ia.cr/2018/990). The implementation is based on the [Ristretto ](https://ristretto.group) built on top of curve 25519 and uses [Merlin transcripts](https://merlin.cool) for non-interactive sigma proof. 

## Features

* Quisquis Account API.
* Compact DLOG proof API.
* Compact DLEQ proof API.
* Shuffle Proof API.



## Execution
Run the library with `cargo run`

## Tests

Run tests with `cargo tests`
 
=======
# Quisquis Protocol

[![Crates.io](https://img.shields.io/crates/v/quisquis-rust.svg)](https://crates.io/crates/quisquis-rust)
[![docs.rs](https://docs.rs/quisquis-rust/badge.svg)](https://docs.rs/quisquis-rust)
[![CI](https://github.com/twilight-project/quisquis-rust/workflows/CI/badge.svg)](https://github.com/twilight-project/quisquis-rust/actions)
[![License: MIT](https://img.shields.io/badge/License-MIT-yellow.svg)](https://opensource.org/licenses/MIT)
[![License: Apache 2.0](https://img.shields.io/badge/License-Apache%202.0-blue.svg)](https://opensource.org/licenses/Apache-2.0)

_A Rust library for privacy-preserving cryptocurrency accounts and transactions._

A Rust implementation of Quisquis, a privacy-preserving cryptocurrency protocol that enables anonymous transactions through advanced cryptographic techniques including ElGamal commitments, zero-knowledge proofs, and updatable accounts.

## Features

- **Privacy-Preserving Accounts**: Cryptographically secure accounts with encrypted balances using ElGamal commitments
- **Account Updates**: Update account keys and balances while maintaining privacy guarantees
- **Zero-Knowledge Proofs**: Integration with bulletproofs and Schnorr signatures for transaction privacy
- **Ristretto Group Operations**: Built on the secure Ristretto group over Curve25519
- **Shuffle Protocols**: Advanced cryptographic shuffling for enhanced anonymity
- **Pedersen Commitments**: Homomorphic commitments for balance privacy

## Table of Contents

- [Installation](#installation)
- [Quick Start](#quick-start)
- [Usage](#usage)
- [Examples](#examples)
- [API Documentation](#api-documentation)
- [Security](#security)
- [Contributing](#contributing)
- [License](#license)

## Installation

Add to your project:

```bash
cargo add quisquislib
```

### Building from Source

```bash
git clone https://github.com/twilight-project/quisquis-rust.git
cd quisquis-rust
cargo build --release
```

## Quick Start

```rust, ignore
use quisquislib::*;
use curve25519_dalek::scalar::Scalar;
use rand::rngs::OsRng;

// Generate a new account
let mut rng = OsRng;
let secret_key = RistrettoSecretKey::random(&mut rng);
let public_key = RistrettoPublicKey::from_secret_key(&secret_key, &mut rng);

// Create an account with zero balance
let (account, commitment_scalar) = Account::generate_account(public_key);
println!("Generated account: {:?}", account);

// Update account with a new balance
let update_scalar = Scalar::random(&mut rng);
let commitment_scalar = Scalar::random(&mut rng);
let balance = Scalar::from(100u64); // 100 units

let updated_account = Account::update_account(
    account,
    balance,
    update_scalar,
    commitment_scalar
);
```

## Usage

### Core Components

#### Accounts
Accounts are the fundamental unit in Quisquis, consisting of a public key and an ElGamal commitment to the balance:

```rust, ignore
use quisquislib::accounts::Account;

// Verify an account
account.verify_account(&secret_key, balance)?;

// Decrypt account balance (requires secret key)
let decrypted_balance = account.decrypt_account_balance_value(&secret_key)?;
```

#### ElGamal Commitments
ElGamal commitments provide homomorphic encryption for account balances:

```rust, ignore
use quisquislib::elgamal::ElGamalCommitment;

let commitment = ElGamalCommitment::generate_commitment(
    &public_key,
    &random_scalar,
    &balance
);

// Commitments can be added homomorphically
let sum_commitment = ElGamalCommitment::add_commitments(&comm1, &comm2);
```

#### Key Management
Ristretto-based key operations for enhanced security:

```rust, ignore 
use quisquislib::ristretto::{RistrettoPublicKey, RistrettoSecretKey};

// Generate keypair
let secret_key = RistrettoSecretKey::random(&mut rng);
let public_key = RistrettoPublicKey::from_secret_key(&secret_key, &mut rng);

// Update public key
let update_scalar = Scalar::random(&mut rng);
let updated_key = RistrettoPublicKey::update_public_key(&public_key, update_scalar);
```

### Privacy Features

#### Account Updates
Update accounts while preserving unlinkability:

```rust, ignore 
// Create delta and epsilon accounts for privacy
let (delta_accounts, epsilon_accounts, r_scalars) = 
    Account::create_delta_and_epsilon_accounts(
        &accounts,
        &balances,
        base_public_key
    );
```

#### Shuffle Protocols
Use cryptographic shuffles for enhanced anonymity:

```rust, ignore
use quisquislib::shuffle::*;
// Shuffle operations for mixing transactions
```

<!-- ## Examples

See the [`examples/`](examples/) directory for complete examples:


Run examples with:
```bash
cargo run --example 
```
-->
## API Documentation

Generate and view the full API documentation:

```bash
cargo doc --open
```


## Security

⚠️ Experimental research software — do not use in production without review.  
See [SECURITY.md](.github/SECURITY.md) for full policy.


## Roadmap

- [ ] Transaction implementation with full privacy guarantees
- [ ] Network protocol for transaction broadcasting
- [ ] Performance optimizations and SIMD support
- [ ] Formal security audit
- [ ] Mobile-friendly builds (WASM)

## Contributing

We welcome contributions! Please see [CONTRIBUTING.md](.github/CONTRIBUTING.md).

### Development Setup

```bash
# Clone the repository
git clone https://github.com/twilight-project/quisquis-rust.git
cd quisquis-rust

# Install development dependencies
cargo install cargo-audit cargo-deny

# Run tests
cargo test

# Run security audit
cargo audit

# Check formatting
cargo fmt --check

# Run clippy
cargo clippy -- -D warnings
```

## Acknowledgments

This implementation is based on the Quisquis research paper and related cryptographic work. Special thanks to:

- The Quisquis research team
- The Rust cryptography community

## License

Licensed under either of

- Apache License, Version 2.0, ([LICENSE-APACHE](LICENSE-APACHE) or <http://www.apache.org/licenses/LICENSE-2.0>)
- MIT license ([LICENSE-MIT](LICENSE-MIT) or <http://opensource.org/licenses/MIT>)

at your option.

### Contribution

Unless you explicitly state otherwise, any contribution intentionally submitted for inclusion in the work by you, as defined in the Apache-2.0 license, shall be dual licensed as above, without any additional terms or conditions.
>>>>>>> 1bad66d7
<|MERGE_RESOLUTION|>--- conflicted
+++ resolved
@@ -1,25 +1,3 @@
-<<<<<<< HEAD
-# Quisquis
-
-This library is a pure-rust implementation of the [Quisquis Protocol](#https://ia.cr/2018/990). The implementation is based on the [Ristretto ](https://ristretto.group) built on top of curve 25519 and uses [Merlin transcripts](https://merlin.cool) for non-interactive sigma proof. 
-
-## Features
-
-* Quisquis Account API.
-* Compact DLOG proof API.
-* Compact DLEQ proof API.
-* Shuffle Proof API.
-
-
-
-## Execution
-Run the library with `cargo run`
-
-## Tests
-
-Run tests with `cargo tests`
- 
-=======
 # Quisquis Protocol
 
 [![Crates.io](https://img.shields.io/crates/v/quisquis-rust.svg)](https://crates.io/crates/quisquis-rust)
@@ -246,5 +224,4 @@
 
 ### Contribution
 
-Unless you explicitly state otherwise, any contribution intentionally submitted for inclusion in the work by you, as defined in the Apache-2.0 license, shall be dual licensed as above, without any additional terms or conditions.
->>>>>>> 1bad66d7
+Unless you explicitly state otherwise, any contribution intentionally submitted for inclusion in the work by you, as defined in the Apache-2.0 license, shall be dual licensed as above, without any additional terms or conditions.