--- conflicted
+++ resolved
@@ -92,7 +92,6 @@
     let create_epsilon_account = Account::create_epsilon_account(16, rscalar, generate_base_pk);
     println!("create_epsilon_account {:?}", create_epsilon_account);
 
-<<<<<<< HEAD
     let updated_delta_account = Account::update_delta_account(updated_account, create_delta_account);
     println!("updated_delta_account {:?}", updated_delta_account.unwrap());
     
@@ -107,12 +106,9 @@
     let decoded_address = Address::from_hex(&addr_hex);
     println!("{:?}", decoded_address);
     
-
-=======
     let updated_delta_account = Account::update_delta_account(updated_account, create_delta_account).unwrap();
     println!("updated_delta_account {:?}", updated_delta_account);
     
     let updated_delta_account = Account::verify_delta_update(updated_delta_account, create_delta_account, updated_account);
     println!("updated_delta_account {:?}", updated_delta_account);
->>>>>>> 23c339a1
 }