use curve25519_dalek::{
    ristretto::{CompressedRistretto, RistrettoPoint},
    scalar::Scalar,
    constants::RISTRETTO_BASEPOINT_COMPRESSED,
    traits::VartimeMultiscalarMul
};
use bulletproofs::r1cs::*;
use bulletproofs::{BulletproofGens, PedersenGens};
use merlin::Transcript;
use crate::accounts::{TranscriptProtocol, RangeProof};

use crate::{
    accounts::Account,
    ristretto::{
        RistrettoPublicKey
    }
};

pub struct Verifier<'a> {
    transcript: &'a mut Transcript,
    scalars: Vec<Scalar>
}

impl<'a> Verifier<'a> {
    /// Construct a new Verifier.  
    pub fn new(proof_label: &'static [u8], transcript: &'a mut Transcript) -> Self {
        transcript.domain_sep(proof_label);
        Verifier {
            transcript,
            scalars: Vec::default()
        }
    }

     /// Allocate and assign a secret variable with the given `label`.
     pub fn allocate_scalar(&mut self, label: &'static [u8], assignment: Scalar) {
        self.transcript.append_scalar_var(label, &assignment);
        self.scalars.push(assignment);
    }

    /// Allocate and assign a public variable with the given `label`.
    pub fn allocate_point(&mut self, label: &'static [u8], assignment: CompressedRistretto)  {
        self.transcript.append_point_var(label, &assignment);
    }

    /// Allocate and assign an account with the given `label`.
    pub fn allocate_account(&mut self, label: &'static [u8], account: Account)  {
        self.transcript.append_account_var(label, &account);
    }

    pub fn multiscalar_multiplication(combined_scalars: &Vec<Scalar>, point: &Vec<CompressedRistretto>) -> Option<RistrettoPoint>{

        RistrettoPoint::optional_multiscalar_mul(
                    combined_scalars,
                    point.iter().map(|pt| pt.decompress()),
                )
    }

    // verify_delta_compact_verifier verifies proves values committed in delta_accounts and epsilon_accounts are the same
    // https://datatracker.ietf.org/doc/html/draft-irtf-cfrg-voprf-03#section-5.2
    pub fn verify_delta_compact_verifier(delta_accounts: &Vec<Account>, epsilon_accounts: &Vec<Account>, zv_vector: &Vec<Scalar>, zr1_vector: &Vec<Scalar>, zr2_vector: &Vec<Scalar>, x: &Scalar) -> bool{
        
        let mut transcript = Transcript::new(b"VerifyDeltaCompact");
        let mut verifier = Verifier::new(b"DLEQProof", &mut transcript);

        for i in 0..delta_accounts.iter().count(){
            verifier.allocate_account(b"delta_account", delta_accounts[i]); 
            verifier.allocate_account(b"epsilon_account", epsilon_accounts[i]);
        }

        for i in 0..delta_accounts.iter().count(){

            // lets create four points for the proof
            // e_delta = g_delta ^ zr1 ^ cdelta ^ x
            // f_delta = g ^ zv + h_delta ^ zr + cdelta ^ x
            // e_epsilon = g_epsilon ^ zr2 + cepsilon ^ x
            // f_epsilon = g ^ zv + h_epsilon ^ zr2 + cepsilon ^ x

            let combined_scalars = vec![zr1_vector[i], *x];
            let point = vec![delta_accounts[i].pk.gr, delta_accounts[i].comm.c];
            let e_delta = Verifier::multiscalar_multiplication(&combined_scalars, &point).unwrap().compress();

            // lets create f_delta
            let combined_scalars = vec![zr1_vector[i], *x, zv_vector[i]];
            let point = vec![delta_accounts[i].pk.grsk, delta_accounts[i].comm.d, RISTRETTO_BASEPOINT_COMPRESSED];
            let f_delta = Verifier::multiscalar_multiplication(&combined_scalars, &point).unwrap().compress();

            // lets create e_epsilon
            let combined_scalars = vec![zr2_vector[i], *x];
            let point = vec![epsilon_accounts[i].pk.gr, epsilon_accounts[i].comm.c];
            let e_epsilon = Verifier::multiscalar_multiplication(&combined_scalars, &point).unwrap().compress();

            // lets create f_epsilon
            let combined_scalars = vec![zr2_vector[i], *x, zv_vector[i]];
            let point = vec![epsilon_accounts[i].pk.grsk, epsilon_accounts[i].comm.d, RISTRETTO_BASEPOINT_COMPRESSED];
            let f_epsilon = Verifier::multiscalar_multiplication(&combined_scalars, &point).unwrap().compress();

            // lets append e_delta, f_delta, e_epsilon and f_epsilon to the transcript
            verifier.allocate_point(b"e_delta", e_delta);
            verifier.allocate_point(b"f_delta", f_delta);
            verifier.allocate_point(b"e_epsilon", e_epsilon);
            verifier.allocate_point(b"f_epsilon", f_epsilon);
        }

        // Obtain a scalar challenge
        let verify_x = transcript.get_challenge(b"chal");

        if x == &verify_x{
            return true
        }else{
            return false
        }
    }

    // verify_update_account_verifier verifies delta accounts were updated correctly
    pub fn verify_update_account_verifier(updated_input_accounts: &Vec<Account>, updated_delta_accounts: &Vec<Account>, z_vector: &Vec<Scalar>, x: &Scalar) -> bool{


        let a = updated_input_accounts.iter().zip(updated_delta_accounts.iter()).map(|(i, d)|
                d.comm - i.comm
        ).collect::<Vec<_>>();

        let mut e11: Vec<CompressedRistretto> = Vec::new();
        let mut e12: Vec<CompressedRistretto> = Vec::new();

        for i in 0..z_vector.iter().count() {
            let combined_scalars = vec![z_vector[i], *x];
            let point = vec![updated_input_accounts[i].pk.gr, a[i].c];
            e11.push(Verifier::multiscalar_multiplication(&combined_scalars, &point).unwrap().compress());

            let combined_scalars = vec![z_vector[i], *x];
            let point = vec![updated_input_accounts[i].pk.grsk, a[i].d];
            e12.push(Verifier::multiscalar_multiplication(&combined_scalars, &point).unwrap().compress());
        }

        let mut transcript = Transcript::new(b"VerifyUpdateAcct");
        let mut verifier = Verifier::new(b"DLOGProof", &mut transcript);

        // lets do x <- H(pk_input || pk_output || e)
        // pk_input is in updated_input_accounts
        // pk_output is in updated_delta_accounts
        for (input, output) in updated_input_accounts.iter().zip(updated_delta_accounts.iter()){
            verifier.allocate_point(b"inputgr", input.pk.gr);
            verifier.allocate_point(b"inputgrsk", input.pk.grsk);
            verifier.allocate_point(b"outputgr", output.pk.gr);
            verifier.allocate_point(b"outputgrsk", output.pk.grsk);  
        }

        for i in 0..z_vector.iter().count(){
            verifier.allocate_point(b"commitmentgr", e11[i]);
            verifier.allocate_point(b"commitmentgrsk", e12[i]);
        }

        // obtain a scalar challenge
        let verify_x = transcript.get_challenge(b"chal");

        if x == &verify_x{
            return true
        }else{
            return false
        }

    }
<<<<<<< HEAD
=======

    // verify_account_verifier verifies the knowledge of secret key and balance
    pub fn verify_account_verifier(updated_delta_account: &Vec<Account>, account_epsilon: &Vec<Account>, base_pk: RistrettoPublicKey, zv: Vec<Scalar>, zsk: Vec<Scalar>, zr: Vec<Scalar>, x: Scalar) -> bool{

        let mut transcript = Transcript::new(b"VerifyAccountProver");
        let mut verifier = Verifier::new(b"DLEQProof", &mut transcript);

        for i in 0..updated_delta_account.iter().count(){
            verifier.allocate_account(b"delta_account", updated_delta_account[i]); 
            verifier.allocate_account(b"epsilon_account", account_epsilon[i]);
        }

        for i in 0..updated_delta_account.iter().count(){
            let combined_scalars = vec![zsk[i], x];
            let point = vec![updated_delta_account[i].pk.gr, updated_delta_account[i].pk.grsk];
            let e_delta = Verifier::multiscalar_multiplication(&combined_scalars, &point).unwrap().compress();

            let combined_scalars = vec![zv[i], zsk[i], x];
            let point = vec![base_pk.gr, updated_delta_account[i].comm.c, updated_delta_account[i].comm.d];
            let f_delta = Verifier::multiscalar_multiplication(&combined_scalars, &point).unwrap().compress();

            let combined_scalars = vec![x, zr[i]];
            let point = vec![account_epsilon[i].comm.c, base_pk.gr];
            let e_epsilon = Verifier::multiscalar_multiplication(&combined_scalars, &point).unwrap().compress();
            let combined_scalars = vec![zv[i], zr[i], x];
            let point = vec![base_pk.gr, base_pk.grsk, account_epsilon[i].comm.d];
            let f_epsilon = Verifier::multiscalar_multiplication(&combined_scalars, &point).unwrap().compress();
            
            // lets create hash
            verifier.allocate_point(b"e_delta", e_delta);
            verifier.allocate_point(b"f_delta", f_delta);
            verifier.allocate_point(b"e_epsilon", e_epsilon);
            verifier.allocate_point(b"f_epsilon", f_epsilon);
        }

        // obtain a scalar challenge
        let verify_x = transcript.get_challenge(b"chal");

        if x == verify_x{
            return true
        }else{
            return false
        }
    }
}
>>>>>>> 1324b228


fn range_proof_verifier(com: CompressedRistretto, proof: R1CSProof, n: usize) -> Result<(), R1CSError> {

    // Common
    let pc_gens = PedersenGens::default();
    let bp_gens = BulletproofGens::new(128, 1);

    // Verifier makes a `ConstraintSystem` instance representing a merge gadget
    let mut verifier_transcript = Transcript::new(b"RangeProof");
    let mut verifier = bulletproofs::r1cs::Verifier::new(&mut verifier_transcript);

    let var = verifier.commit(com);

    // Verifier adds constraints to the constraint system
    RangeProof::range_proof(&mut verifier, var.into(), None, n)?;

    // Verifier verifies proof
    verifier.verify(&proof, &pc_gens, &bp_gens)

}
}
// ------------------------------------------------------------------------
// Tests
// ------------------------------------------------------------------------

#[cfg(test)]
mod test {
    use super::*;
    use rand::rngs::OsRng;
    use crate::{
        keys::{PublicKey, SecretKey},
        accounts::Account,
        accounts::Prover,
        ristretto::{
            RistrettoPublicKey,
            RistrettoSecretKey
        }
    };
    #[test]
    fn verify_delta_compact_verifier_test(){
        let generate_base_pk = RistrettoPublicKey::generate_base_pk();

        let value_vector: Vec<i64> = vec![-5, 5, 0, 0, 0, 0, 0, 0, 0];
        let mut account_vector: Vec<Account> = Vec::new();

        for i in 0..9 {

            let sk: RistrettoSecretKey = SecretKey::random(&mut OsRng);
            let pk = RistrettoPublicKey::from_secret_key(&sk, &mut OsRng);
    
            let acc = Account::generate_account(pk);

            // lets get a random scalar to update the account
            let updated_keys_scalar = Scalar::random(&mut OsRng);

            // lets get a random scalar to update the commitments
            let comm_scalar = Scalar::random(&mut OsRng);

            let updated_account = Account::update_account(acc, 0, updated_keys_scalar, comm_scalar);

            account_vector.push(updated_account);

          }
        let (delta_accounts, epislon_accounts, rscalar) = Account::create_delta_and_epsilon_accounts(&account_vector, &value_vector, generate_base_pk);

        let (zv_vector, zr1_vector, zr2_vector, x) = Prover::verify_delta_compact_prover(&delta_accounts, &epislon_accounts, &rscalar, &rscalar, &value_vector);

        let check = Verifier::verify_delta_compact_verifier(&delta_accounts, &epislon_accounts, &zv_vector, &zr1_vector, &zr2_vector, &x);

        assert!(check);
    }

    #[test]
    fn verify_update_account_verifier_test(){
        let generate_base_pk = RistrettoPublicKey::generate_base_pk();

        let value_vector: Vec<i64> = vec![-5, 5, 0, 0, 0, 0, 0, 0, 0];
        let mut updated_accounts: Vec<Account> = Vec::new();

        for i in 0..9 {

            let sk: RistrettoSecretKey = SecretKey::random(&mut OsRng);
            let pk = RistrettoPublicKey::from_secret_key(&sk, &mut OsRng);
    
            let acc = Account::generate_account(pk);

            // lets get a random scalar to update the account
            let updated_keys_scalar = Scalar::random(&mut OsRng);

            // lets get a random scalar to update the commitments
            let comm_scalar = Scalar::random(&mut OsRng);

            let updated_account = Account::update_account(acc, 0, updated_keys_scalar, comm_scalar);

            updated_accounts.push(updated_account);

          }

        let (delta_accounts, _, rscalars) = Account::create_delta_and_epsilon_accounts(&updated_accounts, &value_vector, generate_base_pk);

        let updated_delta_accounts = Account::update_delta_accounts(&updated_accounts, &delta_accounts);

        // sending anonymity set as we know it at this point
        let updated_accounts_slice = &updated_accounts[2..9];

        let updated_delta_accounts_slice = &updated_delta_accounts.as_ref().unwrap()[2..9];

        let rscalars_slice = &rscalars[2..9];
          
        let (x, z_vector) = Prover::verify_update_account_prover(&updated_accounts_slice.to_vec(), &updated_delta_accounts_slice.to_vec(), &rscalars_slice.to_vec());

        let check = Verifier::verify_update_account_verifier(&updated_accounts_slice.to_vec(), &updated_delta_accounts_slice.to_vec(), &z_vector, &x);

        assert!(check);
    }
<<<<<<< HEAD
    #[test]
    fn range_proof_test(){
        let bl = 10i64;
        let n: usize = 64;
        let rscalar = Scalar::random(&mut OsRng);
        // lets first create a new epsilon account using the passed balance
        let base_pk = RistrettoPublicKey::generate_base_pk();
        let epsilon_account = Account::create_epsilon_account(base_pk, rscalar, bl);
        //println!("{:?}", epsilon_account.comm.d);
        let result = Prover::range_proof_prover(bl as u64, rscalar, n);
        let rangeproof = result.unwrap();
        let check = Verifier::range_proof_verifier(epsilon_account.comm.d, rangeproof.proof, n);
        assert!(check.is_ok());
=======

    #[test]
    fn verify_account_verifier_test(){
        let base_pk = RistrettoPublicKey::generate_base_pk();

        let value_vector: Vec<i64> = vec![-5, -3, 5, 3, 0, 0, 0, 0, 0];
        let mut updated_accounts: Vec<Account> = Vec::new();
        let mut sender_sk: Vec<RistrettoSecretKey> = Vec::new();

        for i in 0..9 {

            let (updated_account, sk) = Account::generate_random_account_with_value(10);

            updated_accounts.push(updated_account);

            // lets save the first and second sk as sender's sk as we discard the rest
            if i == 0 || i == 1 {
                sender_sk.push(sk);
            }

          }

        let (delta_accounts, _, rscalars) = Account::create_delta_and_epsilon_accounts(&updated_accounts, &value_vector, base_pk);

        let updated_delta_accounts = Account::update_delta_accounts(&updated_accounts, &delta_accounts);

        // balance that we want to prove should be sender balance - the balance user is trying to send

        let bl_first_sender = 10 - 5;
        let bl_second_sender = 10 - 3;

        let delta_unwraped = updated_delta_accounts.unwrap();
        let updated_delta_account_sender: Vec<Account> = vec!(delta_unwraped[0], delta_unwraped[1]);
        
        //let sender_sk_vector: Vec<Scalar> = vec!(sender_sk[0].0, sender_sk[1].0);
        let value_vector_sender: Vec<i64> = vec!(bl_first_sender, bl_second_sender);

        let mut epsilon_account_vec: Vec<Account> = Vec::new();
        let mut rscalar_sender: Vec<Scalar> = Vec::new();
        
        for i in 0..value_vector_sender.iter().count(){
            // lets create an epsilon account with the new balance
            let rscalar = Scalar::random(&mut OsRng);
            rscalar_sender.push(rscalar);
            // lets first create a new epsilon account using the passed balance
            let epsilon_account: Account = Account::create_epsilon_account(base_pk, rscalar, value_vector_sender[i]);
            epsilon_account_vec.push(epsilon_account);
        }

        let (zv, zsk, zr, x) = Prover::verify_account_prover(&updated_delta_account_sender, &epsilon_account_vec, value_vector_sender, &sender_sk, rscalar_sender );
        
        // //println!("{:?}{:?}{:?}{:?}", zv, zsk, zr, x);
        // println!("Verifier");

        let check = Verifier::verify_account_verifier(&updated_delta_account_sender, &epsilon_account_vec, base_pk, zv, zsk, zr, x);

        assert!(check);
>>>>>>> 1324b228
    }
}<|MERGE_RESOLUTION|>--- conflicted
+++ resolved
@@ -160,8 +160,6 @@
         }
 
     }
-<<<<<<< HEAD
-=======
 
     // verify_account_verifier verifies the knowledge of secret key and balance
     pub fn verify_account_verifier(updated_delta_account: &Vec<Account>, account_epsilon: &Vec<Account>, base_pk: RistrettoPublicKey, zv: Vec<Scalar>, zsk: Vec<Scalar>, zr: Vec<Scalar>, x: Scalar) -> bool{
@@ -207,7 +205,7 @@
         }
     }
 }
->>>>>>> 1324b228
+
 
 
 fn range_proof_verifier(com: CompressedRistretto, proof: R1CSProof, n: usize) -> Result<(), R1CSError> {
@@ -324,7 +322,7 @@
 
         assert!(check);
     }
-<<<<<<< HEAD
+
     #[test]
     fn range_proof_test(){
         let bl = 10i64;
@@ -337,8 +335,7 @@
         let result = Prover::range_proof_prover(bl as u64, rscalar, n);
         let rangeproof = result.unwrap();
         let check = Verifier::range_proof_verifier(epsilon_account.comm.d, rangeproof.proof, n);
-        assert!(check.is_ok());
-=======
+
 
     #[test]
     fn verify_account_verifier_test(){
@@ -396,6 +393,6 @@
         let check = Verifier::verify_account_verifier(&updated_delta_account_sender, &epsilon_account_vec, base_pk, zv, zsk, zr, x);
 
         assert!(check);
->>>>>>> 1324b228
+
     }
 }